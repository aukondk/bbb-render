--- conflicted
+++ resolved
@@ -49,12 +49,7 @@
         self.set_project_metadata()
         self.add_credits()
         self.add_webcams()
-<<<<<<< HEAD
-        self.add_cursor()
-        self.add_slides()
-=======
         self.add_slides(self.opts.annotations)
->>>>>>> bec27bfd
         self.add_deskshare()
         self.add_backdrop()
 
@@ -210,37 +205,6 @@
             self._add_clip(layer, asset, info.start, 0, info.end - info.start,
                            0, 0, width, height)
 
-<<<<<<< HEAD
-    def add_cursor(self):
-        layer = self._add_layer('Cursor')
-        doc = ET.parse(os.path.join(self.opts.basedir, 'cursor.xml'))
-        root = doc.getroot()
-        events = []
-        dot = self._get_asset('dot.png')
-        
-        
-        for key, event in enumerate(root):
-            
-            e={}
-            e['coords'] = event[0].text.split(' ')
-            e['timestamp'] = round(float(event.attrib['timestamp'])* Gst.SECOND)
-            
-            if len(root) > (key + 1):
-                
-                e['duration'] = round(float(root[key + 1].attrib['timestamp'])* Gst.SECOND) - e['timestamp']
-                
-            else:
-                e['duration'] = 1
-            
-            events.append(e)
-        
-        for key, event in enumerate(events):
-            
-            if float(event['coords'][0]) != -1 and float(event['coords'][1]) != -1:
-            
-                self._add_clip(layer, dot, event['timestamp'], 0, event["duration"], self.slides_width*float(event['coords'][0]), 1080*float(event['coords'][1]), 10, 10)
-
-=======
         # If we're not processing annotations, then we're done.
         if not with_annotations:
             return
@@ -336,7 +300,6 @@
                     (self.slides_width, self.opts.height))
                 self._add_clip(layer, asset, interval.begin, 0, interval.end - interval.begin,
                                0, 0, width, height)
->>>>>>> bec27bfd
 
     def add_deskshare(self):
         doc = ET.parse(os.path.join(self.opts.basedir, 'deskshare.xml'))
